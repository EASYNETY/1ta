--- conflicted
+++ resolved
@@ -60,12 +60,7 @@
     }
 
     return (
-<<<<<<< HEAD
-        <div className="relative w-full max-w-2xl mx-auto mt-12 md:mt-16 min-h-[280px] flex items-center justify-center text-center px-4">
-            {/* AnimatePresence handles enter/exit animations when the key changes */}
-=======
         <div className="relative w-full max-w-2xl mx-auto mt-8 md:mt-10 min-h-[220px] flex items-center justify-center text-center px-4">
->>>>>>> b820bf8c
             <AnimatePresence initial={false} mode="wait">
                 <motion.div
                     // Key prop is crucial for AnimatePresence to detect changes
@@ -95,13 +90,8 @@
             </AnimatePresence>
 
             {/* Navigation Dots */}
-<<<<<<< HEAD
-            <div className="absolute bottom-[-40px] left-1/2 -translate-x-1/2 z-10 flex space-x-2">
-                {/* Map over the data to create a dot for each item */}
-=======
             <div className="absolute bottom-[-30px] left-1/2 -translate-x-1/2 z-10 flex space-x-2">
                 {/* ... (dots logic remains the same) ... */}
->>>>>>> b820bf8c
                 {standOutPointsData.map((_, index) => (
                     <button
                         key={`dot-${index}`}
